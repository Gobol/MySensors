/*
 * The MySensors Arduino library handles the wireless radio link and protocol
 * between your home built sensors/actuators and HA controller of choice.
 * The sensors forms a self healing radio network with optional repeaters. Each
 * repeater and gateway builds a routing tables in EEPROM which keeps track of the
 * network topology allowing messages to be routed to nodes.
 *
 * Created by Henrik Ekblad <henrik.ekblad@mysensors.org>
 * Copyright (C) 2013-2015 Sensnology AB
 * Full contributor list: https://github.com/mysensors/Arduino/graphs/contributors
 *
 * Documentation: http://www.mysensors.org
 * Support Forum: http://forum.mysensors.org
 *
 * This program is free software; you can redistribute it and/or
 * modify it under the terms of the GNU General Public License
 * version 2 as published by the Free Software Foundation.
 */

/**
 * @file MySensors.h
 *
 * MySensors main interface (includes all necessary code for the library)
 */
#ifndef MySensors_h
#define MySensors_h

#include "core/MySensorsCore.h"

// Detect node type
/**
 * @def MY_GATEWAY_FEATURE
 * @brief Is set for gateway sketches.
 */
/**
 * @def MY_IS_GATEWAY
 * @brief Is true when @ref MY_GATEWAY_FEATURE is set.
 */
/**
 * @def MY_NODE_TYPE
 * @brief Contain a string describing the class of sketch/node (gateway/repeater/sensor).
 */
#if defined(MY_GATEWAY_SERIAL) || defined(MY_GATEWAY_W5100) || defined(MY_GATEWAY_ENC28J60) || defined(MY_GATEWAY_ESP8266) || defined(MY_GATEWAY_LINUX) || defined(MY_GATEWAY_MQTT_CLIENT)
	#define MY_GATEWAY_FEATURE
	#define MY_IS_GATEWAY (true)
	#define MY_NODE_TYPE "GW"
#elif defined(MY_REPEATER_FEATURE)
	#define MY_IS_GATEWAY (false)
	#define MY_NODE_TYPE "REPEATER"
#else
	#define MY_IS_GATEWAY (false)
	#define MY_NODE_TYPE "NODE"
#endif

// Enable radio "feature" if one of the radio types was enabled
#if defined(MY_RADIO_NRF24) || defined(MY_RADIO_RFM69) || defined(MY_RS485)
	#define MY_RADIO_FEATURE
#endif

// HARDWARE
#if defined(ARDUINO_ARCH_ESP8266)
	// Remove PSTR macros from debug prints
	#undef PSTR
	#define PSTR(x) (x)
	//#undef F
	//#define F(x) (x)
	#include "core/MyHwESP8266.cpp"
#elif defined(ARDUINO_ARCH_AVR)
	#include "core/MyHwATMega328.cpp"
#elif defined(ARDUINO_ARCH_SAMD)
        #include "core/MyHwSAMD.cpp"
#elif defined(__linux__)
	// Remove PSTR macros from debug prints
	#undef PSTR
	#define PSTR(x) (x)
	//#undef F
	//#define F(x) (x)
	#define PROGMEM
	#define vsnprintf_P(...) vsnprintf( __VA_ARGS__ )
	#define snprintf_P(...) snprintf( __VA_ARGS__ )
	#define memcpy_P memcpy
	#define pgm_read_dword(x) (*x)
	#define pgm_read_byte_near(x) (*x)
	#include "core/MyHwLinuxGeneric.cpp"
	// Ugly hack
	#ifdef LINUX_ARCH_RASPBERRYPI
		#undef hwDigitalWrite
		#define hwDigitalWrite(__pin, __value) (digitalWrite(__pin, __value))
	#endif
#endif

// LEDS
#if !defined(MY_DEFAULT_ERR_LED_PIN) & defined(MY_HW_ERR_LED_PIN)
	#define MY_DEFAULT_ERR_LED_PIN MY_HW_ERR_LED_PIN
#endif

#if !defined(MY_DEFAULT_TX_LED_PIN) && defined(MY_HW_TX_LED_PIN)
	#define MY_DEFAULT_TX_LED_PIN MY_HW_TX_LED_PIN
#endif

#if !defined(MY_DEFAULT_RX_LED_PIN) && defined(MY_HW_TX_LED_PIN)
	#define MY_DEFAULT_RX_LED_PIN MY_HW_TX_LED_PIN
#endif

#if defined(MY_LEDS_BLINKING_FEATURE)
#error MY_LEDS_BLINKING_FEATURE is now removed from MySensors core,\
       define MY_DEFAULT_ERR_LED_PIN, MY_DEFAULT_TX_LED_PIN or\
       MY_DEFAULT_RX_LED_PIN in your sketch instead to enable LEDs
#endif

/**
 * @def MY_DEFAULT_LED_BLINK_PERIOD
 * @brief Default LEDs blinking period in milliseconds.
 */
#ifndef MY_DEFAULT_LED_BLINK_PERIOD
#define MY_DEFAULT_LED_BLINK_PERIOD 300
#endif

#if defined(MY_DEFAULT_RX_LED_PIN) || defined(MY_DEFAULT_TX_LED_PIN) || defined(MY_DEFAULT_ERR_LED_PIN)
	#include "core/MyLeds.cpp"
#else
	#include "core/MyLeds.h"
#endif

#include "core/MyIndication.cpp"


// INCLUSION MODE
#if defined(MY_INCLUSION_MODE_FEATURE)
	#include "core/MyInclusionMode.cpp"
#endif


// SIGNING
#if defined(MY_SIGNING_ATSHA204) || defined(MY_SIGNING_SOFT)
	#define MY_SIGNING_FEATURE
#endif
#include "core/MySigning.cpp"
#include "drivers/ATSHA204/sha256.cpp"
#if defined(MY_SIGNING_FEATURE)
	// SIGNING COMMON FUNCTIONS
	#if defined(MY_SIGNING_ATSHA204) && defined(MY_SIGNING_SOFT)
		#error Only one signing engine can be activated
	#endif

	#if defined(MY_SIGNING_ATSHA204)
		#include "core/MySigningAtsha204.cpp"
		#include "drivers/ATSHA204/ATSHA204.cpp"
	#elif defined(MY_SIGNING_SOFT)
		#include "core/MySigningAtsha204Soft.cpp"
	#endif
#endif


// FLASH
#if defined(MY_OTA_FIRMWARE_FEATURE)
	#include "drivers/SPIFlash/SPIFlash.cpp"
	#include "core/MyOTAFirmwareUpdate.cpp"
#endif

// GATEWAY - TRANSPORT
#if defined(MY_CONTROLLER_IP_ADDRESS) || defined(MY_CONTROLLER_URL_ADDRESS)
	#define MY_GATEWAY_CLIENT_MODE
#endif
#if defined(MY_USE_UDP) && !defined(MY_GATEWAY_CLIENT_MODE)
	#error You must specify MY_CONTROLLER_IP_ADDRESS or MY_CONTROLLER_URL_ADDRESS for UDP
#endif

#if defined(MY_GATEWAY_MQTT_CLIENT)
	#if defined(MY_RADIO_FEATURE)
		// We assume that a gateway having a radio also should act as repeater
		#define MY_REPEATER_FEATURE
	#endif
	// GATEWAY - COMMON FUNCTIONS
<<<<<<< HEAD
	// We support MQTT Client using W5100, ESP8266 and Linux
	#if !(defined(MY_CONTROLLER_URL_ADDRESS) || defined(MY_CONTROLLER_IP_ADDRESS))
=======
	// We only support MQTT Client using W5100 and ESP8266 at the moment
	#if !defined(MY_GATEWAY_CLIENT_MODE)
>>>>>>> 84eac8a9
		#error You must specify MY_CONTROLLER_IP_ADDRESS or MY_CONTROLLER_URL_ADDRESS
	#endif

	#if !defined(MY_MQTT_PUBLISH_TOPIC_PREFIX)
		#error You must specify a topic publish prefix MY_MQTT_PUBLISH_TOPIC_PREFIX for this MQTT client
	#endif
	#if !defined(MY_MQTT_SUBSCRIBE_TOPIC_PREFIX)
		#error You must specify a topic subscribe prefix MY_MQTT_SUBSCRIBE_TOPIC_PREFIX for this MQTT client
	#endif

 	#if !defined(MY_MQTT_CLIENT_ID)
		#error You must define a unique MY_MQTT_CLIENT_ID for this MQTT client
	#endif

	#include "core/MyGatewayTransport.cpp"
	#include "core/MyProtocolMySensors.cpp"

	#if defined(MY_GATEWAY_LINUX)
		#include "drivers/Linux/EthernetClient.h"
		#include "drivers/Linux/EthernetServer.h"
		#include "drivers/Linux/IPAddress.h"
	#endif
	#include "drivers/PubSubClient/PubSubClient.cpp"
	#include "core/MyGatewayTransportMQTTClient.cpp"
#elif defined(MY_GATEWAY_FEATURE)
	// GATEWAY - COMMON FUNCTIONS
	#include "core/MyGatewayTransport.cpp"

	#include "core/MyProtocolMySensors.cpp"

	// GATEWAY - CONFIGURATION
	#if defined(MY_RADIO_FEATURE)
		// We assume that a gateway having a radio also should act as repeater
		#define MY_REPEATER_FEATURE
	#endif
	#if !defined(MY_PORT)
		#error You must define MY_PORT (controller or gatway port to open)
	#endif
	#if defined(MY_GATEWAY_ESP8266)
		// GATEWAY - ESP8266
		#include "core/MyGatewayTransportEthernet.cpp"
	#elif defined(MY_GATEWAY_LINUX)
		// GATEWAY - Generic Linux
		#include "drivers/Linux/EthernetClient.h"
		#include "drivers/Linux/EthernetServer.h"
		#include "drivers/Linux/IPAddress.h"
		#include "core/MyGatewayTransportEthernet.cpp"
	#elif defined(MY_GATEWAY_W5100)
		// GATEWAY - W5100
		#include "core/MyGatewayTransportEthernet.cpp"
	#elif defined(MY_GATEWAY_ENC28J60)
		// GATEWAY - ENC28J60
		#if defined(MY_USE_UDP)
			#error UDP mode is not available for ENC28J60
		#endif
		#include "core/MyGatewayTransportEthernet.cpp"
	#elif defined(MY_GATEWAY_SERIAL)
		// GATEWAY - SERIAL
		#include "core/MyGatewayTransportSerial.cpp"
	#endif
#endif


// RADIO
#if defined(MY_RADIO_NRF24) || defined(MY_RADIO_RFM69) || defined(MY_RS485)
	// SOFTSPI
	#ifdef MY_SOFTSPI
		#if defined(ARDUINO_ARCH_ESP8266)
			#error Soft SPI is not available on ESP8266
		#endif
		#include "drivers/AVR/DigitalIO/DigitalIO.h"
	#endif

 	#if defined(MY_RADIO_NRF24) && defined(__linux__) && !defined(LINUX_ARCH_RASPBERRYPI)
 		#error No support for nRF24 radio on this platform
 	#endif

	#include "core/MyTransport.cpp"
	#if (defined(MY_RADIO_NRF24) && defined(MY_RADIO_RFM69)) || (defined(MY_RADIO_NRF24) && defined(MY_RS485)) || (defined(MY_RADIO_RFM69) && defined(MY_RS485))
		#error Only one forward link driver can be activated
	#endif
	#if defined(MY_RADIO_NRF24)
		#if defined(MY_RF24_ENABLE_ENCRYPTION)
			#include "drivers/AES/AES.cpp"
		#endif
		#include "drivers/RF24/RF24.cpp"
		#include "core/MyTransportNRF24.cpp"
	#elif defined(MY_RS485)
		#include "drivers/AltSoftSerial/AltSoftSerial.cpp"
		#include "core/MyTransportRS485.cpp"
	#elif defined(MY_RADIO_RFM69)
		#include "drivers/RFM69/RFM69.cpp"
		#include "core/MyTransportRFM69.cpp"
	#endif
#endif

#if defined(MY_PARENT_NODE_IS_STATIC) && (MY_PARENT_NODE_ID == AUTO)
	#error Parent is static but no parent ID defined.
#endif

// Make sure to disable child features when parent feature is disabled
#if !defined(MY_RADIO_FEATURE)
	#undef MY_OTA_FIRMWARE_FEATURE
	#undef MY_REPEATER_FEATURE
	#undef MY_SIGNING_NODE_WHITELISTING
	#undef MY_SIGNING_FEATURE
#endif

#if !defined(MY_GATEWAY_FEATURE)
	#undef MY_INCLUSION_MODE_FEATURE
	#undef MY_INCLUSION_BUTTON_FEATURE
#endif

#if !defined(MY_CORE_ONLY)
	#if !defined(MY_GATEWAY_FEATURE) && !defined(MY_RADIO_FEATURE)
		#error No forward link or gateway feature activated. This means nowhere to send messages! Pretty pointless.
	#endif
#endif

#include "core/MyCapabilities.h"
#include "core/MyMessage.cpp"
#include "core/MySensorsCore.cpp"

#include <Arduino.h>

#if !defined(MY_CORE_ONLY)
	#if defined(ARDUINO_ARCH_ESP8266)
		#include "core/MyMainESP8266.cpp"
	#elif defined(__linux__)
		#include "core/MyMainLinux.cpp"
	#else
		#include "core/MyMainDefault.cpp"
	#endif
#endif

#endif
// Doxygen specific constructs, not included when built normally
// This is used to enable disabled macros/definitions to be included in the documentation as well.
#if DOXYGEN
#define MY_GATEWAY_FEATURE
#define MY_LEDS_BLINKING_FEATURE //!< \deprecated use MY_DEFAULT_RX_LED_PIN, MY_DEFAULT_TX_LED_PIN and/or MY_DEFAULT_ERR_LED_PIN instead **** DEPRECATED, DO NOT USE ****
#endif<|MERGE_RESOLUTION|>--- conflicted
+++ resolved
@@ -172,13 +172,8 @@
 		#define MY_REPEATER_FEATURE
 	#endif
 	// GATEWAY - COMMON FUNCTIONS
-<<<<<<< HEAD
 	// We support MQTT Client using W5100, ESP8266 and Linux
-	#if !(defined(MY_CONTROLLER_URL_ADDRESS) || defined(MY_CONTROLLER_IP_ADDRESS))
-=======
-	// We only support MQTT Client using W5100 and ESP8266 at the moment
 	#if !defined(MY_GATEWAY_CLIENT_MODE)
->>>>>>> 84eac8a9
 		#error You must specify MY_CONTROLLER_IP_ADDRESS or MY_CONTROLLER_URL_ADDRESS
 	#endif
 
