--- conflicted
+++ resolved
@@ -139,6 +139,9 @@
 		// Send presentation for this radio node (attach
 		present(NODE_SENSOR_ID, repeaterMode? S_ARDUINO_REPEATER_NODE : S_ARDUINO_NODE);
 
+		// Notify gateway (and possibly controller) about the signing preferences of this node
+		sendRoute(build(msg, nc.nodeId, GATEWAY_ADDRESS, NODE_SENSOR_ID, C_INTERNAL, I_REQUEST_SIGNING, false).set(requireSigning));
+
 		// Send a configuration exchange request to controller
 		// Node sends parent node. Controller answers with latest node configuration
 		// which is picked up in process()
@@ -147,17 +150,6 @@
 		// Wait configuration reply.
 		wait(2000);
 	}
-
-<<<<<<< HEAD
-=======
-	// Notify gateway (and possibly controller) about the signing preferences of this node
-	sendRoute(build(msg, nc.nodeId, GATEWAY_ADDRESS, NODE_SENSOR_ID, C_INTERNAL, I_REQUEST_SIGNING, false).set(requireSigning));
-
-	// Send a configuration exchange request to controller
-	// Node sends parent node. Controller answers with latest node configuration
-	// which is picked up in process()
-	sendRoute(build(msg, nc.nodeId, GATEWAY_ADDRESS, NODE_SENSOR_ID, C_INTERNAL, I_CONFIG, false).set(nc.parentNodeId));
->>>>>>> 8ed85b15
 }
 
 void MySensor::findParentNode() {
